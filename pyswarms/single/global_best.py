--- conflicted
+++ resolved
@@ -62,18 +62,14 @@
 import numpy as np
 import multiprocessing as mp
 
-<<<<<<< HEAD
+from collections import deque
+
 from ..backend.operators import (
     compute_pbest,
     compute_objective_function,
     compute_velocity,
     compute_position,
 )
-=======
-from collections import deque
-
-from ..backend.operators import compute_pbest, compute_objective_function
->>>>>>> 08756526
 from ..backend.topology import Star
 from ..backend.handlers import BoundaryHandler, VelocityHandler
 from ..base import SwarmOptimizer
@@ -160,11 +156,7 @@
         self.name = __name__
 
     def optimize(
-<<<<<<< HEAD
-        self, objective_func, iters, n_processes=None, verbose=False, **kwargs
-=======
         self, objective_func, iters, n_processes=None, verbose=True, **kwargs
->>>>>>> 08756526
     ):
         """Optimize the swarm for a number of iterations
 
@@ -243,11 +235,7 @@
                 if all(ftol_history):
                     break
             # Perform velocity and position updates
-<<<<<<< HEAD
             self.swarm.velocity = compute_velocity(
-=======
-            self.swarm.velocity = self.top.compute_velocity(
->>>>>>> 08756526
                 self.swarm, self.velocity_clamp, self.vh, self.bounds
             )
             self.swarm.position = compute_position(
