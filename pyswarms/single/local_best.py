--- conflicted
+++ resolved
@@ -202,11 +202,7 @@
             best_cost_yet_found = np.min(self.swarm.best_cost)
             # Update gbest from neighborhood
             self.swarm.best_pos, self.swarm.best_cost = self.top.compute_gbest(
-<<<<<<< HEAD
-                self.swarm
-=======
                 self.swarm, p=self.p, k=self.k
->>>>>>> f7e376a3
             )
             self.rep.hook(best_cost=np.min(self.swarm.best_cost))
             # Save to history
