--- conflicted
+++ resolved
@@ -221,13 +221,10 @@
             self._populate_history(hist)
 
             # Verify stop criteria based on the relative acceptable cost ftol
-<<<<<<< HEAD
             relative_measure = self.ftol*(1 + np.abs(best_cost_yet_found))
             if np.abs(np.min(self.best_cost) - best_cost_yet_found) < relative_measure:
-=======
-            if np.min(self.best_cost) < self.ftol:
->>>>>>> 1f320985
                 break
+            
             # Perform position velocity update
             self._update_velocity()
             self._update_position()
