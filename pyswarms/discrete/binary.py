# -*- coding: utf-8 -*-

r"""
A Binary Particle Swarm Optimization (binary PSO) algorithm.

It takes a set of candidate solutions, and tries to find the best
solution using a position-velocity update method. Unlike
:mod:`pyswarms.single.gb` and :mod:`pyswarms.single.lb`, this technique
is often applied to discrete binary problems such as job-shop scheduling,
sequencing, and the like.

The update rule for the velocity is still similar, as shown in the
proceeding equation:

.. math::

   v_{ij}(t + 1) = m * v_{ij}(t) + c_{1}r_{1j}(t)[y_{ij}(t) − x_{ij}(t)] + c_{2}r_{2j}(t)[\hat{y}_{j}(t) − x_{ij}(t)]

For the velocity update rule, a particle compares its current position
with respect to its neighbours. The nearest neighbours are being
determined by a kD-tree given a distance metric, similar to local-best
PSO. The neighbours are computed for every iteration. However, this whole
behavior can be modified into a global-best PSO by changing the nearest
neighbours equal to the number of particles in the swarm. In this case,
all particles see each other, and thus a global best particle can be established.

In addition, one notable change for binary PSO is that the position
update rule is now decided upon by the following case expression:

.. math::

   X_{ij}(t+1) = \left\{\begin{array}{lr}
        0, & \text{if } \text{rand() } \geq S(v_{ij}(t+1))\\
        1, & \text{if } \text{rand() } < S(v_{ij}(t+1))
        \end{array}\right\}

Where the function :math:`S(x)` is the sigmoid function defined as:

.. math::

   S(x) = \dfrac{1}{1 + e^{-x}}

This enables the algorithm to output binary positions rather than
a stream of continuous values as seen in global-best or local-best PSO.

This algorithm was adapted from the standard Binary PSO work of J. Kennedy and
R.C. Eberhart in Particle Swarm Optimization [SMC1997]_.

.. [SMC1997] J. Kennedy and R.C. Eberhart, "A discrete binary version of
    particle swarm algorithm," Proceedings of the IEEE International
    Conference on Systems, Man, and Cybernetics, 1997.
"""

# Import standard library
import logging
from time import sleep

# Import modules
import numpy as np

from ..backend.operators import compute_pbest
from ..backend.topology import Ring
from ..base import DiscreteSwarmOptimizer
from ..utils.reporter import Reporter


class BinaryPSO(DiscreteSwarmOptimizer):
    def __init__(
        self,
        n_particles,
        dimensions,
        options,
        init_pos=None,
        velocity_clamp=None,
        ftol=-np.inf,
    ):
        """Initialize the swarm

        Attributes
        ----------
        n_particles : int
            number of particles in the swarm.
        dimensions : int
            number of dimensions in the space.
        options : dict with keys :code:`{'c1', 'c2', 'k', 'p'}`
            a dictionary containing the parameters for the specific
            optimization technique
                * c1 : float
                    cognitive parameter
                * c2 : float
                    social parameter
                * w : float
                    inertia parameter
                * k : int
                    number of neighbors to be considered. Must be a
                    positive integer less than :code:`n_particles`
                * p: int {1,2}
                    the Minkowski p-norm to use. 1 is the
                    sum-of-absolute values (or L1 distance) while 2 is
                    the Euclidean (or L2) distance.
        init_pos : :code:`numpy.ndarray` (default is :code:`None`)
            option to explicitly set the particles' initial positions. Set to
            :code:`None` if you wish to generate the particles randomly.
        velocity_clamp : tuple (default is :code:`None`)
            a tuple of size 2 where the first entry is the minimum velocity
            and the second entry is the maximum velocity. It
            sets the limits for velocity clamping.
        ftol : float
            relative error in objective_func(best_pos) acceptable for
            convergence
        """
        # Initialize logger
        self.rep = Reporter(logger=logging.getLogger(__name__))
        # Assign k-neighbors and p-value as attributes
        self.k, self.p = options["k"], options["p"]
        # Initialize parent class
        super(BinaryPSO, self).__init__(
            n_particles=n_particles,
            dimensions=dimensions,
            binary=True,
            options=options,
            init_pos=init_pos,
            velocity_clamp=velocity_clamp,
            ftol=ftol,
        )
        # Initialize the resettable attributes
        self.reset()
        # Initialize the topology
        self.top = Ring(static=False, p=self.p, k=self.k)
        self.name = __name__

    def optimize(self, objective_func, iters, fast=False, **kwargs):
        """Optimize the swarm for a number of iterations

        Performs the optimization to evaluate the objective
        function :code:`f` for a number of iterations :code:`iter.`

        Parameters
        ----------
        objective_func : function
            objective function to be evaluated
        iters : int
            number of iterations
        fast : bool (default is False)
            if True, time.sleep is not executed
        kwargs : dict
            arguments for objective function

        Returns
        -------
        tuple
            the local best cost and the local best position among the
            swarm.
        """
        self.rep.log("Obj. func. args: {}".format(kwargs), lvl=logging.DEBUG)
        self.rep.log(
            "Optimize for {} iters with {}".format(iters, self.options),
            lvl=logging.INFO,
        )

        for i in self.rep.pbar(iters, self.name):
            if not fast:
                sleep(0.01)
            # Compute cost for current position and personal best
            self.swarm.current_cost = objective_func(
                self.swarm.position, **kwargs
            )
            self.swarm.pbest_cost = objective_func(
                self.swarm.pbest_pos, **kwargs
            )
            self.swarm.pbest_pos, self.swarm.pbest_cost = compute_pbest(
                self.swarm
            )
            best_cost_yet_found = np.min(self.swarm.best_cost)
            # Update gbest from neighborhood
            self.swarm.best_pos, self.swarm.best_cost = self.top.compute_gbest(
<<<<<<< HEAD
                self.swarm
=======
                self.swarm, p=self.p, k=self.k
>>>>>>> f7e376a3
            )
            # Print to console
            self.rep.hook(best_cost=self.swarm.best_cost)
            # Save to history
            hist = self.ToHistory(
                best_cost=self.swarm.best_cost,
                mean_pbest_cost=np.mean(self.swarm.pbest_cost),
                mean_neighbor_cost=np.mean(self.swarm.best_cost),
                position=self.swarm.position,
                velocity=self.swarm.velocity,
            )
            self._populate_history(hist)
            # Verify stop criteria based on the relative acceptable cost ftol
            relative_measure = self.ftol * (1 + np.abs(best_cost_yet_found))
            if (
                np.abs(self.swarm.best_cost - best_cost_yet_found)
                < relative_measure
            ):
                break
            # Perform position velocity update
            self.swarm.velocity = self.top.compute_velocity(
                self.swarm, self.velocity_clamp
            )
            self.swarm.position = self._compute_position(self.swarm)
        # Obtain the final best_cost and the final best_position
        final_best_cost = self.swarm.best_cost.copy()
        final_best_pos = self.swarm.best_pos.copy()
        self.rep.log(
            "Optimization finished | best cost: {}, best pos: {}".format(
                final_best_cost, final_best_pos
            ),
            lvl=logging.INFO,
        )
        return (final_best_cost, final_best_pos)

    def _compute_position(self, swarm):
        """Update the position matrix of the swarm

        This computes the next position in a binary swarm. It compares the
        sigmoid output of the velocity-matrix and compares it with a randomly
        generated matrix.

        Parameters
        ----------
        swarm: pyswarms.backend.swarms.Swarm
            a Swarm class
        """
        return (
            np.random.random_sample(size=swarm.dimensions)
            < self._sigmoid(swarm.velocity)
        ) * 1

    def _sigmoid(self, x):
        """Helper method for the sigmoid function

        Parameters
        ----------
        x : numpy.ndarray
            Input vector for sigmoid computation

        Returns
        -------
        numpy.ndarray
            Output sigmoid computation
        """
        return 1 / (1 + np.exp(-x))<|MERGE_RESOLUTION|>--- conflicted
+++ resolved
@@ -174,11 +174,7 @@
             best_cost_yet_found = np.min(self.swarm.best_cost)
             # Update gbest from neighborhood
             self.swarm.best_pos, self.swarm.best_cost = self.top.compute_gbest(
-<<<<<<< HEAD
-                self.swarm
-=======
                 self.swarm, p=self.p, k=self.k
->>>>>>> f7e376a3
             )
             # Print to console
             self.rep.hook(best_cost=self.swarm.best_cost)
