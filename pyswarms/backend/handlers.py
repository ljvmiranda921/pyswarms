--- conflicted
+++ resolved
@@ -15,11 +15,6 @@
 import numpy as np
 
 from ..utils.reporter import Reporter
-<<<<<<< HEAD
-
-rep = Reporter(logger=logging.getLogger(__name__))
-=======
->>>>>>> f328defc
 
 
 class BoundaryHandler(object):
@@ -48,33 +43,6 @@
         * Resample:
             Redraw the velocity until the next position is inside the bounds.
 
-<<<<<<< HEAD
-        Attributes
-        ----------
-        strategy : str
-            The strategy to be used.
-            The following are available:
-                * "nearest"
-
-                * "random"
-
-                * "shrink"
-
-                * "reflective"
-
-                * "intermediate"
-
-                * "resample"
-
-            For a description of these see above.
-        """
-        self.strategy = strategy
-
-    def __call__(self, position, bounds, *args, **kwargs):
-        """Make class callable
-
-=======
->>>>>>> f328defc
         The BoundaryHandler can be called as a function to use the strategy
         that is passed at initialization to repair boundary issues. An example
         for the usage:
