#!/usr/bin/env python
# -*- coding: utf-8 -*-

"""Fixtures for tests"""

# Import modules
import pytest
import numpy as np

# Import from package
from pyswarms.single import GlobalBestPSO, LocalBestPSO, GeneralOptimizerPSO
from pyswarms.discrete import BinaryPSO
from pyswarms.utils.functions.single_obj import sphere_func
from pyswarms.backend.topology import Star, Ring, Pyramid, Random


<<<<<<< HEAD
@pytest.fixture(scope="module",
                params=[
                    Star(),
                    Ring(),
                    Pyramid(),
                    Random()
                ])
def general_opt_history(top):
    """Returns a GeneralOptimizerPSO instance run for 1000 iterations for checking
    history"""
    pso = GeneralOptimizerPSO(10, 2, {"c1": 0.5, "c2": 0.7, "w": 0.5}, topology=top)
=======
@pytest.fixture(scope="module")
def general_opt_history(topology):
    """Returns a GeneralOptimizerPSO instance run for 1000 iterations for checking
    history"""
    pso = GeneralOptimizerPSO(10, 2, {"c1": 0.5, "c2": 0.7, "w": 0.5}, topology=topology)
>>>>>>> 6306812a
    pso.optimize(sphere_func, 1000, verbose=0)
    return pso


<<<<<<< HEAD
@pytest.fixture(scope="module",
                params=[
                    Star(),
                    Ring(),
                    Pyramid(),
                    Random()
                ])
def general_opt_reset(top):
    """Returns a GeneralOptimizerPSO instance that has been run and reset to check
    default value"""
    pso = GeneralOptimizerPSO(10, 2, {"c1": 0.5, "c2": 0.7, "w": 0.5}, topology=top)
=======
@pytest.fixture(scope="module")
def general_opt_reset(topology):
    """Returns a GeneralOptimizerPSO instance that has been run and reset to check
    default value"""
    pso = GeneralOptimizerPSO(10, 2, {"c1": 0.5, "c2": 0.7, "w": 0.5}, topology=topology)
>>>>>>> 6306812a
    pso.optimize(sphere_func, 10, verbose=0)
    pso.reset()
    return pso


@pytest.fixture(scope="module")
def gbest_history():
    """Returns a GlobalBestPSO instance run for 1000 iterations for checking
    history"""
    pso = GlobalBestPSO(10, 2, {"c1": 0.5, "c2": 0.7, "w": 0.5})
    pso.optimize(sphere_func, 1000, verbose=0)
    return pso


@pytest.fixture(scope="module")
def gbest_reset():
    """Returns a GlobalBestPSO instance that has been run and reset to check
    default value"""
    pso = GlobalBestPSO(10, 2, {"c1": 0.5, "c2": 0.7, "w": 0.5})
    pso.optimize(sphere_func, 10, verbose=0)
    pso.reset()
    return pso


@pytest.fixture(scope="module")
def lbest_history():
    """Returns a LocalBestPSO instance run for 1000 iterations for checking
    history"""
    pso = LocalBestPSO(10, 2, {"c1": 0.5, "c2": 0.7, "w": 0.5, "k": 2, "p": 2})
    pso.optimize(sphere_func, 1000, verbose=0)
    return pso


@pytest.fixture(scope="module")
def lbest_reset():
    """Returns a LocalBestPSO instance that has been run and reset to check
    default value"""
    pso = LocalBestPSO(10, 2, {"c1": 0.5, "c2": 0.7, "w": 0.5, "k": 2, "p": 2})
    pso.optimize(sphere_func, 10, verbose=0)
    pso.reset()
    return pso


@pytest.fixture(scope="module")
def binary_history():
    """Returns a BinaryPSO instance run for 1000 iterations for checking
    history"""
    pso = BinaryPSO(10, 2, {"c1": 0.5, "c2": 0.7, "w": 0.5, "k": 2, "p": 2})
    pso.optimize(sphere_func, 1000, verbose=0)
    return pso


@pytest.fixture(scope="module")
def binary_reset():
    """Returns a BinaryPSO instance that has been run and reset to check
    default value"""
    pso = BinaryPSO(10, 2, {"c1": 0.5, "c2": 0.7, "w": 0.5, "k": 2, "p": 2})
    pso.optimize(sphere_func, 10, verbose=0)
    pso.reset()
    return pso


@pytest.fixture
def options():
    """Default options dictionary for most PSO use-cases"""
    options_ = {"c1": 0.5, "c2": 0.7, "w": 0.5, "k": 2, "p": 2}
    return options_


@pytest.fixture(params=[
                Star(),
                Ring(static=False), Ring(static=True),
                Pyramid(static=False), Pyramid(static=True),
                Random(static=False), Random(static=True)
                ])
def topology(request):
    """Parametrized topology parameter"""
    topology_ = request.param
    return topology_


@pytest.fixture(scope="module", params=[True, False])
def static(request):
    """Parametrized static parameter"""
    static_ = request.param
    return static_<|MERGE_RESOLUTION|>--- conflicted
+++ resolved
@@ -14,48 +14,20 @@
 from pyswarms.backend.topology import Star, Ring, Pyramid, Random
 
 
-<<<<<<< HEAD
-@pytest.fixture(scope="module",
-                params=[
-                    Star(),
-                    Ring(),
-                    Pyramid(),
-                    Random()
-                ])
-def general_opt_history(top):
-    """Returns a GeneralOptimizerPSO instance run for 1000 iterations for checking
-    history"""
-    pso = GeneralOptimizerPSO(10, 2, {"c1": 0.5, "c2": 0.7, "w": 0.5}, topology=top)
-=======
 @pytest.fixture(scope="module")
 def general_opt_history(topology):
     """Returns a GeneralOptimizerPSO instance run for 1000 iterations for checking
     history"""
     pso = GeneralOptimizerPSO(10, 2, {"c1": 0.5, "c2": 0.7, "w": 0.5}, topology=topology)
->>>>>>> 6306812a
     pso.optimize(sphere_func, 1000, verbose=0)
     return pso
 
 
-<<<<<<< HEAD
-@pytest.fixture(scope="module",
-                params=[
-                    Star(),
-                    Ring(),
-                    Pyramid(),
-                    Random()
-                ])
-def general_opt_reset(top):
-    """Returns a GeneralOptimizerPSO instance that has been run and reset to check
-    default value"""
-    pso = GeneralOptimizerPSO(10, 2, {"c1": 0.5, "c2": 0.7, "w": 0.5}, topology=top)
-=======
 @pytest.fixture(scope="module")
 def general_opt_reset(topology):
     """Returns a GeneralOptimizerPSO instance that has been run and reset to check
     default value"""
     pso = GeneralOptimizerPSO(10, 2, {"c1": 0.5, "c2": 0.7, "w": 0.5}, topology=topology)
->>>>>>> 6306812a
     pso.optimize(sphere_func, 10, verbose=0)
     pso.reset()
     return pso
