#!/usr/bin/env python
# -*- coding: utf-8 -*-

# Import modules
import numpy as np
import pytest

# Import from pyswarms
from pyswarms.backend.topology import Pyramid

<<<<<<< HEAD

@pytest.mark.parametrize("static", [True, False])
def test_compute_gbest_return_values(swarm, static):
    """Test if compute_gbest() gives the expected return values"""
    topology = Pyramid(static=static)
    expected_cost = 1.0002528364353296
    expected_pos = np.array(
        [
            [9.90438476e-01, 2.50379538e-03, 1.87405987e-05],
            [9.90438476e-01, 2.50379538e-03, 1.87405987e-05],
            [9.90438476e-01, 2.50379538e-03, 1.87405987e-05],
            [9.90438476e-01, 2.50379538e-03, 1.87405987e-05],
            [9.90438476e-01, 2.50379538e-03, 1.87405987e-05],
            [9.98033031e-01, 4.97392619e-03, 3.07726256e-03],
            [9.90438476e-01, 2.50379538e-03, 1.87405987e-05],
            [9.90438476e-01, 2.50379538e-03, 1.87405987e-05],
            [9.99959923e-01, -5.32665972e-03, -1.53685870e-02],
            [9.90438476e-01, 2.50379538e-03, 1.87405987e-05],
        ]
    )
    pos, cost = topology.compute_gbest(swarm)
    assert cost == pytest.approx(expected_cost)
    assert pos == pytest.approx(expected_pos)


@pytest.mark.parametrize("static", [True, False])
@pytest.mark.parametrize("clamp", [None, (0, 1), (-1, 1)])
def test_compute_velocity_return_values(swarm, clamp, static):
    """Test if compute_velocity() gives the expected shape and range"""
    topology = Pyramid(static=static)
    v = topology.compute_velocity(swarm, clamp)
    assert v.shape == swarm.position.shape
    if clamp is not None:
        assert (clamp[0] <= v).all() and (clamp[1] >= v).all()


@pytest.mark.parametrize("static", [True, False])
@pytest.mark.parametrize(
    "bounds",
    [None, ([-5, -5, -5], [5, 5, 5]), ([-10, -10, -10], [10, 10, 10])],
)
def test_compute_position_return_values(swarm, bounds, static):
    """Test if compute_position() gives the expected shape and range"""
    topology = Pyramid(static=static)
    p = topology.compute_position(swarm, bounds)
    assert p.shape == swarm.velocity.shape
    if bounds is not None:
        assert (bounds[0] <= p).all() and (bounds[1] >= p).all()


@pytest.mark.parametrize("static", [True, False])
def test_neighbor_idx(swarm, static):
    """Test if the neighbor_idx attribute is assigned"""
    topology = Pyramid(static=static)
    topology.compute_gbest(swarm)
    assert topology.neighbor_idx is not None
=======
from .abc_test_topology import ABCTestTopology


class TestPyramidTopology(ABCTestTopology):
    @pytest.fixture
    def topology(self):
        return Pyramid

    @pytest.fixture
    def options(self):
        return {}

    @pytest.mark.parametrize("static", [True, False])
    def test_compute_gbest_return_values(
        self, swarm, topology, options, static
    ):
        """Test if compute_gbest() gives the expected return values"""
        topo = topology(static=static)
        expected_cost = 1.0002528364353296
        expected_pos = np.array(
            [9.90438476e-01, 2.50379538e-03, 1.87405987e-05]
        )
        pos, cost = topo.compute_gbest(swarm, **options)
        assert cost == pytest.approx(expected_cost)
        assert pos == pytest.approx(expected_pos)
>>>>>>> f7e376a3
<|MERGE_RESOLUTION|>--- conflicted
+++ resolved
@@ -7,65 +7,6 @@
 
 # Import from pyswarms
 from pyswarms.backend.topology import Pyramid
-
-<<<<<<< HEAD
-
-@pytest.mark.parametrize("static", [True, False])
-def test_compute_gbest_return_values(swarm, static):
-    """Test if compute_gbest() gives the expected return values"""
-    topology = Pyramid(static=static)
-    expected_cost = 1.0002528364353296
-    expected_pos = np.array(
-        [
-            [9.90438476e-01, 2.50379538e-03, 1.87405987e-05],
-            [9.90438476e-01, 2.50379538e-03, 1.87405987e-05],
-            [9.90438476e-01, 2.50379538e-03, 1.87405987e-05],
-            [9.90438476e-01, 2.50379538e-03, 1.87405987e-05],
-            [9.90438476e-01, 2.50379538e-03, 1.87405987e-05],
-            [9.98033031e-01, 4.97392619e-03, 3.07726256e-03],
-            [9.90438476e-01, 2.50379538e-03, 1.87405987e-05],
-            [9.90438476e-01, 2.50379538e-03, 1.87405987e-05],
-            [9.99959923e-01, -5.32665972e-03, -1.53685870e-02],
-            [9.90438476e-01, 2.50379538e-03, 1.87405987e-05],
-        ]
-    )
-    pos, cost = topology.compute_gbest(swarm)
-    assert cost == pytest.approx(expected_cost)
-    assert pos == pytest.approx(expected_pos)
-
-
-@pytest.mark.parametrize("static", [True, False])
-@pytest.mark.parametrize("clamp", [None, (0, 1), (-1, 1)])
-def test_compute_velocity_return_values(swarm, clamp, static):
-    """Test if compute_velocity() gives the expected shape and range"""
-    topology = Pyramid(static=static)
-    v = topology.compute_velocity(swarm, clamp)
-    assert v.shape == swarm.position.shape
-    if clamp is not None:
-        assert (clamp[0] <= v).all() and (clamp[1] >= v).all()
-
-
-@pytest.mark.parametrize("static", [True, False])
-@pytest.mark.parametrize(
-    "bounds",
-    [None, ([-5, -5, -5], [5, 5, 5]), ([-10, -10, -10], [10, 10, 10])],
-)
-def test_compute_position_return_values(swarm, bounds, static):
-    """Test if compute_position() gives the expected shape and range"""
-    topology = Pyramid(static=static)
-    p = topology.compute_position(swarm, bounds)
-    assert p.shape == swarm.velocity.shape
-    if bounds is not None:
-        assert (bounds[0] <= p).all() and (bounds[1] >= p).all()
-
-
-@pytest.mark.parametrize("static", [True, False])
-def test_neighbor_idx(swarm, static):
-    """Test if the neighbor_idx attribute is assigned"""
-    topology = Pyramid(static=static)
-    topology.compute_gbest(swarm)
-    assert topology.neighbor_idx is not None
-=======
 from .abc_test_topology import ABCTestTopology
 
 
@@ -86,9 +27,19 @@
         topo = topology(static=static)
         expected_cost = 1.0002528364353296
         expected_pos = np.array(
-            [9.90438476e-01, 2.50379538e-03, 1.87405987e-05]
+            [
+                [9.90438476e-01, 2.50379538e-03, 1.87405987e-05],
+                [9.90438476e-01, 2.50379538e-03, 1.87405987e-05],
+                [9.90438476e-01, 2.50379538e-03, 1.87405987e-05],
+                [9.90438476e-01, 2.50379538e-03, 1.87405987e-05],
+                [9.90438476e-01, 2.50379538e-03, 1.87405987e-05],
+                [9.98033031e-01, 4.97392619e-03, 3.07726256e-03],
+                [9.90438476e-01, 2.50379538e-03, 1.87405987e-05],
+                [9.90438476e-01, 2.50379538e-03, 1.87405987e-05],
+                [9.99959923e-01, -5.32665972e-03, -1.53685870e-02],
+                [9.90438476e-01, 2.50379538e-03, 1.87405987e-05],
+            ]
         )
         pos, cost = topo.compute_gbest(swarm, **options)
         assert cost == pytest.approx(expected_cost)
-        assert pos == pytest.approx(expected_pos)
->>>>>>> f7e376a3
+        assert pos == pytest.approx(expected_pos)