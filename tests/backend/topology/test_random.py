#!/usr/bin/env python
# -*- coding: utf-8 -*-

# Import modules
import numpy as np
import pytest

# Import from pyswarms
from pyswarms.backend.topology import Random

<<<<<<< HEAD

@pytest.mark.parametrize("static", [True, False])
@pytest.mark.parametrize("k", [1, 2])
def test_update_gbest_neighborhood(swarm, k, static):
    """Test if update_gbest_neighborhood gives the expected return values"""
    np.random.seed(4135157)
    topology = Random(static=static, k=k)
    pos, cost = topology.compute_gbest(swarm)
    if k == 1:
        expected_pos = np.array(
            [
                [9.98033031e-01, 4.97392619e-03, 3.07726256e-03],
                [9.99959923e-01, -5.32665972e-03, -1.53685870e-02],
                [9.90438476e-01, 2.50379538e-03, 1.87405987e-05],
                [9.98033031e-01, 4.97392619e-03, 3.07726256e-03],
                [9.90438476e-01, 2.50379538e-03, 1.87405987e-05],
                [9.90438476e-01, 2.50379538e-03, 1.87405987e-05],
                [1.64059236e-01, 6.85791237e-03, -2.32137604e-02],
                [9.98033031e-01, 4.97392619e-03, 3.07726256e-03],
                [9.93740665e-01, -6.16501403e-03, -1.46096578e-02],
                [9.99959923e-01, -5.32665972e-03, -1.53685870e-02],
            ]
        )
    else:
        expected_pos = np.array(
            [
                [9.98033031e-01, 4.97392619e-03, 3.07726256e-03],
                [9.98033031e-01, 4.97392619e-03, 3.07726256e-03],
                [9.90438476e-01, 2.50379538e-03, 1.87405987e-05],
                [9.98033031e-01, 4.97392619e-03, 3.07726256e-03],
                [9.90438476e-01, 2.50379538e-03, 1.87405987e-05],
                [9.90438476e-01, 2.50379538e-03, 1.87405987e-05],
                [4.41204876e-02, 4.84059652e-02, 1.05454822e+00],
                [9.90438476e-01, 2.50379538e-03, 1.87405987e-05],
                [9.93740665e-01, -6.16501403e-03, -1.46096578e-02],
                [9.99959923e-01, -5.32665972e-03, -1.53685870e-02],
            ]
        )
    expected_cost = 1.0002528364353296
    assert cost == pytest.approx(expected_cost)
    assert pos == pytest.approx(expected_pos)


@pytest.mark.parametrize("static", [True, False])
@pytest.mark.parametrize("clamp", [None, (0, 1), (-1, 1)])
def test_compute_velocity_return_values(swarm, clamp, static):
    """Test if compute_velocity() gives the expected shape and range"""
    topology = Random(static=static, k=1)
    v = topology.compute_velocity(swarm, clamp)
    assert v.shape == swarm.position.shape
    if clamp is not None:
        assert (clamp[0] <= v).all() and (clamp[1] >= v).all()


@pytest.mark.parametrize("static", [True, False])
@pytest.mark.parametrize(
    "bounds",
    [None, ([-5, -5, -5], [5, 5, 5]), ([-10, -10, -10], [10, 10, 10])],
)
def test_compute_position_return_values(swarm, bounds, static):
    """Test if compute_position() gives the expected shape and range"""
    topology = Random(static=static, k=1)
    p = topology.compute_position(swarm, bounds)
    assert p.shape == swarm.velocity.shape
    if bounds is not None:
        assert (bounds[0] <= p).all() and (bounds[1] >= p).all()


@pytest.mark.parametrize("static", [True, False])
@pytest.mark.parametrize("k", [1, 2])
def test_compute_neighbors_return_values(swarm, k, static):
    """Test if __compute_neighbors() gives the expected shape and symmetry"""
    topology = Random(static=static, k=k)
    adj_matrix = topology._Random__compute_neighbors(swarm, k=k)
    assert adj_matrix.shape == (swarm.n_particles, swarm.n_particles)
    assert np.allclose(adj_matrix, adj_matrix.T, atol=1e-8)  # Symmetry test
=======
from .abc_test_topology import ABCTestTopology


class TestRandomTopology(ABCTestTopology):
    @pytest.fixture
    def topology(self):
        return Random
>>>>>>> f7e376a3

    @pytest.fixture(params=[1, 2, 3])
    def options(self, request):
        return {"k": request.param}

<<<<<<< HEAD
@pytest.mark.parametrize("static", [True, False])
@pytest.mark.parametrize("k", [1])
def test_compute_neighbors_adjacency_matrix(swarm, k, static):
    """Test if __compute_neighbors() gives the expected matrix"""
    np.random.seed(1)
    topology = Random(static=static, k=k)
    adj_matrix = topology._Random__compute_neighbors(swarm, k=k)
    # fmt: off
    comparison_matrix = np.array([[1, 1, 1, 0, 1, 0, 0, 0, 0, 1],
                                  [1, 1, 1, 1, 1, 1, 1, 1, 1, 1],
                                  [1, 1, 1, 1, 1, 1, 1, 1, 1, 1],
                                  [0, 1, 1, 1, 1, 0, 0, 0, 1, 0],
                                  [1, 1, 1, 1, 1, 1, 1, 1, 1, 1],
                                  [0, 1, 1, 0, 1, 1, 0, 1, 0, 1],
                                  [0, 1, 1, 0, 1, 0, 1, 0, 1, 1],
                                  [0, 1, 1, 0, 1, 1, 0, 1, 1, 0],
                                  [0, 1, 1, 1, 1, 0, 1, 1, 1, 0],
                                  [1, 1, 1, 0, 1, 1, 1, 0, 0, 1]])
    assert np.allclose(adj_matrix, comparison_matrix, atol=1e-8)
    # fmt: on
=======
    @pytest.mark.parametrize("static", [True, False])
    @pytest.mark.parametrize("k", [1, 2])
    def test_compute_gbest_return_values(
        self, swarm, options, topology, k, static
    ):
        """Test if update_gbest_neighborhood gives the expected return values"""
        topo = topology(static=static)
        pos, cost = topo.compute_gbest(swarm, **options)
        expected_pos = np.array(
            [9.90438476e-01, 2.50379538e-03, 1.87405987e-05]
        )
        expected_cost = 1.0002528364353296
        assert cost == pytest.approx(expected_cost)
        assert pos == pytest.approx(expected_pos)
>>>>>>> f7e376a3

    @pytest.mark.parametrize("static", [True, False])
    @pytest.mark.parametrize("k", [1, 2])
    def test_compute_neighbors_return_values(self, swarm, topology, k, static):
        """Test if __compute_neighbors() gives the expected shape and symmetry"""
        topo = topology(static=static)
        adj_matrix = topo._Random__compute_neighbors(swarm, k=k)
        assert adj_matrix.shape == (swarm.n_particles, swarm.n_particles)
        assert np.allclose(
            adj_matrix, adj_matrix.T, atol=1e-8
        )  # Symmetry test

<<<<<<< HEAD
@pytest.mark.parametrize("static", [True, False])
@pytest.mark.parametrize("k", [1])
def test_neighbor_idx(swarm, k, static):
    """Test if the neighbor_idx attribute is assigned"""
    topology = Random(static=static, k=k)
    topology.compute_gbest(swarm)
    assert topology.neighbor_idx is not None
=======
    @pytest.mark.parametrize("static", [True, False])
    @pytest.mark.parametrize("k", [1])
    def test_compute_neighbors_adjacency_matrix(
        self, swarm, topology, k, static
    ):
        """Test if __compute_neighbors() gives the expected matrix"""
        np.random.seed(1)
        topo = topology(static=static)
        adj_matrix = topo._Random__compute_neighbors(swarm, k=k)
        # fmt: off
        comparison_matrix = np.array([[1, 1, 1, 0, 1, 0, 0, 0, 0, 1],
                                      [1, 1, 1, 1, 1, 1, 1, 1, 1, 1],
                                      [1, 1, 1, 1, 1, 1, 1, 1, 1, 1],
                                      [0, 1, 1, 1, 1, 0, 0, 0, 1, 0],
                                      [1, 1, 1, 1, 1, 1, 1, 1, 1, 1],
                                      [0, 1, 1, 0, 1, 1, 0, 1, 0, 1],
                                      [0, 1, 1, 0, 1, 0, 1, 0, 1, 1],
                                      [0, 1, 1, 0, 1, 1, 0, 1, 1, 0],
                                      [0, 1, 1, 1, 1, 0, 1, 1, 1, 0],
                                      [1, 1, 1, 0, 1, 1, 1, 0, 0, 1]])
        assert np.allclose(adj_matrix, comparison_matrix, atol=1e-8)
        # fmt: on
>>>>>>> f7e376a3
<|MERGE_RESOLUTION|>--- conflicted
+++ resolved
@@ -7,85 +7,6 @@
 
 # Import from pyswarms
 from pyswarms.backend.topology import Random
-
-<<<<<<< HEAD
-
-@pytest.mark.parametrize("static", [True, False])
-@pytest.mark.parametrize("k", [1, 2])
-def test_update_gbest_neighborhood(swarm, k, static):
-    """Test if update_gbest_neighborhood gives the expected return values"""
-    np.random.seed(4135157)
-    topology = Random(static=static, k=k)
-    pos, cost = topology.compute_gbest(swarm)
-    if k == 1:
-        expected_pos = np.array(
-            [
-                [9.98033031e-01, 4.97392619e-03, 3.07726256e-03],
-                [9.99959923e-01, -5.32665972e-03, -1.53685870e-02],
-                [9.90438476e-01, 2.50379538e-03, 1.87405987e-05],
-                [9.98033031e-01, 4.97392619e-03, 3.07726256e-03],
-                [9.90438476e-01, 2.50379538e-03, 1.87405987e-05],
-                [9.90438476e-01, 2.50379538e-03, 1.87405987e-05],
-                [1.64059236e-01, 6.85791237e-03, -2.32137604e-02],
-                [9.98033031e-01, 4.97392619e-03, 3.07726256e-03],
-                [9.93740665e-01, -6.16501403e-03, -1.46096578e-02],
-                [9.99959923e-01, -5.32665972e-03, -1.53685870e-02],
-            ]
-        )
-    else:
-        expected_pos = np.array(
-            [
-                [9.98033031e-01, 4.97392619e-03, 3.07726256e-03],
-                [9.98033031e-01, 4.97392619e-03, 3.07726256e-03],
-                [9.90438476e-01, 2.50379538e-03, 1.87405987e-05],
-                [9.98033031e-01, 4.97392619e-03, 3.07726256e-03],
-                [9.90438476e-01, 2.50379538e-03, 1.87405987e-05],
-                [9.90438476e-01, 2.50379538e-03, 1.87405987e-05],
-                [4.41204876e-02, 4.84059652e-02, 1.05454822e+00],
-                [9.90438476e-01, 2.50379538e-03, 1.87405987e-05],
-                [9.93740665e-01, -6.16501403e-03, -1.46096578e-02],
-                [9.99959923e-01, -5.32665972e-03, -1.53685870e-02],
-            ]
-        )
-    expected_cost = 1.0002528364353296
-    assert cost == pytest.approx(expected_cost)
-    assert pos == pytest.approx(expected_pos)
-
-
-@pytest.mark.parametrize("static", [True, False])
-@pytest.mark.parametrize("clamp", [None, (0, 1), (-1, 1)])
-def test_compute_velocity_return_values(swarm, clamp, static):
-    """Test if compute_velocity() gives the expected shape and range"""
-    topology = Random(static=static, k=1)
-    v = topology.compute_velocity(swarm, clamp)
-    assert v.shape == swarm.position.shape
-    if clamp is not None:
-        assert (clamp[0] <= v).all() and (clamp[1] >= v).all()
-
-
-@pytest.mark.parametrize("static", [True, False])
-@pytest.mark.parametrize(
-    "bounds",
-    [None, ([-5, -5, -5], [5, 5, 5]), ([-10, -10, -10], [10, 10, 10])],
-)
-def test_compute_position_return_values(swarm, bounds, static):
-    """Test if compute_position() gives the expected shape and range"""
-    topology = Random(static=static, k=1)
-    p = topology.compute_position(swarm, bounds)
-    assert p.shape == swarm.velocity.shape
-    if bounds is not None:
-        assert (bounds[0] <= p).all() and (bounds[1] >= p).all()
-
-
-@pytest.mark.parametrize("static", [True, False])
-@pytest.mark.parametrize("k", [1, 2])
-def test_compute_neighbors_return_values(swarm, k, static):
-    """Test if __compute_neighbors() gives the expected shape and symmetry"""
-    topology = Random(static=static, k=k)
-    adj_matrix = topology._Random__compute_neighbors(swarm, k=k)
-    assert adj_matrix.shape == (swarm.n_particles, swarm.n_particles)
-    assert np.allclose(adj_matrix, adj_matrix.T, atol=1e-8)  # Symmetry test
-=======
 from .abc_test_topology import ABCTestTopology
 
 
@@ -93,34 +14,11 @@
     @pytest.fixture
     def topology(self):
         return Random
->>>>>>> f7e376a3
 
     @pytest.fixture(params=[1, 2, 3])
     def options(self, request):
         return {"k": request.param}
 
-<<<<<<< HEAD
-@pytest.mark.parametrize("static", [True, False])
-@pytest.mark.parametrize("k", [1])
-def test_compute_neighbors_adjacency_matrix(swarm, k, static):
-    """Test if __compute_neighbors() gives the expected matrix"""
-    np.random.seed(1)
-    topology = Random(static=static, k=k)
-    adj_matrix = topology._Random__compute_neighbors(swarm, k=k)
-    # fmt: off
-    comparison_matrix = np.array([[1, 1, 1, 0, 1, 0, 0, 0, 0, 1],
-                                  [1, 1, 1, 1, 1, 1, 1, 1, 1, 1],
-                                  [1, 1, 1, 1, 1, 1, 1, 1, 1, 1],
-                                  [0, 1, 1, 1, 1, 0, 0, 0, 1, 0],
-                                  [1, 1, 1, 1, 1, 1, 1, 1, 1, 1],
-                                  [0, 1, 1, 0, 1, 1, 0, 1, 0, 1],
-                                  [0, 1, 1, 0, 1, 0, 1, 0, 1, 1],
-                                  [0, 1, 1, 0, 1, 1, 0, 1, 1, 0],
-                                  [0, 1, 1, 1, 1, 0, 1, 1, 1, 0],
-                                  [1, 1, 1, 0, 1, 1, 1, 0, 0, 1]])
-    assert np.allclose(adj_matrix, comparison_matrix, atol=1e-8)
-    # fmt: on
-=======
     @pytest.mark.parametrize("static", [True, False])
     @pytest.mark.parametrize("k", [1, 2])
     def test_compute_gbest_return_values(
@@ -129,13 +27,39 @@
         """Test if update_gbest_neighborhood gives the expected return values"""
         topo = topology(static=static)
         pos, cost = topo.compute_gbest(swarm, **options)
-        expected_pos = np.array(
-            [9.90438476e-01, 2.50379538e-03, 1.87405987e-05]
-        )
+        if k == 1:
+            expected_pos = np.array(
+                [
+                    [9.98033031e-01, 4.97392619e-03, 3.07726256e-03],
+                    [9.99959923e-01, -5.32665972e-03, -1.53685870e-02],
+                    [9.90438476e-01, 2.50379538e-03, 1.87405987e-05],
+                    [9.98033031e-01, 4.97392619e-03, 3.07726256e-03],
+                    [9.90438476e-01, 2.50379538e-03, 1.87405987e-05],
+                    [9.90438476e-01, 2.50379538e-03, 1.87405987e-05],
+                    [1.64059236e-01, 6.85791237e-03, -2.32137604e-02],
+                    [9.98033031e-01, 4.97392619e-03, 3.07726256e-03],
+                    [9.93740665e-01, -6.16501403e-03, -1.46096578e-02],
+                    [9.99959923e-01, -5.32665972e-03, -1.53685870e-02],
+                ]
+            )
+        else:
+            expected_pos = np.array(
+                [
+                    [9.98033031e-01, 4.97392619e-03, 3.07726256e-03],
+                    [9.98033031e-01, 4.97392619e-03, 3.07726256e-03],
+                    [9.90438476e-01, 2.50379538e-03, 1.87405987e-05],
+                    [9.98033031e-01, 4.97392619e-03, 3.07726256e-03],
+                    [9.90438476e-01, 2.50379538e-03, 1.87405987e-05],
+                    [9.90438476e-01, 2.50379538e-03, 1.87405987e-05],
+                    [4.41204876e-02, 4.84059652e-02, 1.05454822e+00],
+                    [9.90438476e-01, 2.50379538e-03, 1.87405987e-05],
+                    [9.93740665e-01, -6.16501403e-03, -1.46096578e-02],
+                    [9.99959923e-01, -5.32665972e-03, -1.53685870e-02],
+                ]
+            )
         expected_cost = 1.0002528364353296
         assert cost == pytest.approx(expected_cost)
         assert pos == pytest.approx(expected_pos)
->>>>>>> f7e376a3
 
     @pytest.mark.parametrize("static", [True, False])
     @pytest.mark.parametrize("k", [1, 2])
@@ -148,15 +72,6 @@
             adj_matrix, adj_matrix.T, atol=1e-8
         )  # Symmetry test
 
-<<<<<<< HEAD
-@pytest.mark.parametrize("static", [True, False])
-@pytest.mark.parametrize("k", [1])
-def test_neighbor_idx(swarm, k, static):
-    """Test if the neighbor_idx attribute is assigned"""
-    topology = Random(static=static, k=k)
-    topology.compute_gbest(swarm)
-    assert topology.neighbor_idx is not None
-=======
     @pytest.mark.parametrize("static", [True, False])
     @pytest.mark.parametrize("k", [1])
     def test_compute_neighbors_adjacency_matrix(
@@ -178,5 +93,4 @@
                                       [0, 1, 1, 1, 1, 0, 1, 1, 1, 0],
                                       [1, 1, 1, 0, 1, 1, 1, 0, 0, 1]])
         assert np.allclose(adj_matrix, comparison_matrix, atol=1e-8)
-        # fmt: on
->>>>>>> f7e376a3
+        # fmt: on